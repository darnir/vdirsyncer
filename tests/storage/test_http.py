--- conflicted
+++ resolved
@@ -44,12 +44,8 @@
             '\n'.join([b'BEGIN:VCALENDAR'] + items + [b'END:VCALENDAR'])
         ] * 2
 
-<<<<<<< HEAD
         def get(method, url, *a, **kw):
             assert method == 'GET'
-=======
-        def get(url, *a, **kw):
->>>>>>> 0c14b14f
             assert url == collection_url
             r = Response()
             r.status_code = 200
